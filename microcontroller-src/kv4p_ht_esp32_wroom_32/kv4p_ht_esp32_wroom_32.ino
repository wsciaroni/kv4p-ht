--- conflicted
+++ resolved
@@ -326,34 +326,20 @@
               matchedDelimiterTokensRx = 0; // Reset on mismatch
             }
         } else {
-<<<<<<< HEAD
-           switch (inByte) {
+          matchedDelimiterTokensRx = 0;
+          switch (inByte) {
             case COMMAND_STOP: 
-              matchedDelimiterTokensRx = 0;
-=======
-          matchedDelimiterTokensRx = 0;
-           switch (inByte) {
-            case COMMAND_STOP: 
->>>>>>> 2e2171cf
               setMode(MODE_STOPPED);
               Serial.flush();
               esp_task_wdt_reset();
               return;
             case COMMAND_PTT_DOWN: 
-<<<<<<< HEAD
-              matchedDelimiterTokensRx = 0;
-=======
->>>>>>> 2e2171cf
               setMode(MODE_TX);
               esp_task_wdt_reset();
               return;
             case COMMAND_TUNE_TO: {
-<<<<<<< HEAD
-            
-=======
               setMode(MODE_RX);
               
->>>>>>> 2e2171cf
               // If we haven't received all the parameters needed for COMMAND_TUNE_TO, wait for them before continuing.
               // This can happen if ESP32 has pulled part of the command+params from the buffer before Android has completed
               // putting them in there. If so, we take byte-by-byte until we get the full params.
@@ -385,10 +371,6 @@
               int squelchInt = paramsStr.substring(18, 19).toInt();
               String bandwidth = paramsStr.substring(19, 20);
               tuneTo(freqTxFloat, freqRxFloat, toneInt, squelchInt, bandwidth);
-<<<<<<< HEAD
-              matchedDelimiterTokensRx = 0;
-=======
->>>>>>> 2e2171cf
             }
               break;
             case COMMAND_FILTERS: {
@@ -415,17 +397,9 @@
               bool lowpass = (paramsStr.charAt(2) == '1');
 
               dra->filters(emphasis, highpass, lowpass);
-<<<<<<< HEAD
-              matchedDelimiterTokensRx = 0;
             }
               break;
             default:
-              matchedDelimiterTokensRx = 0;
-=======
-            }
-              break;
-            default:
->>>>>>> 2e2171cf
               break;
           }
         }
